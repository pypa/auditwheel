--- conflicted
+++ resolved
@@ -4,13 +4,9 @@
 import os
 import subprocess
 import zipfile
-from collections.abc import Iterable
+from collections.abc import Generator, Iterable
 from datetime import datetime, timezone
-<<<<<<< HEAD
-from typing import Any, Generator, Iterable
-=======
 from typing import Any
->>>>>>> 9394d486
 
 
 def unique_by_index(sequence: Iterable[Any]) -> list[Any]:
@@ -33,7 +29,7 @@
     return uniques
 
 
-def walk(topdir: str) -> Generator[tuple[str, list[str], list[str]], None, None]:
+def walk(topdir: str) -> Generator[tuple[str, list[str], list[str]]]:
     """Wrapper for `os.walk` with outputs in reproducible order
 
     Parameters
